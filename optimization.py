--- conflicted
+++ resolved
@@ -146,14 +146,11 @@
         
     return print(f"\n{results[0]}\n")
 
-<<<<<<< HEAD
 optimize(100, None, 0.075)
-=======
 # max boundaries for optimization function
 fin_max_boundary = 1000
 diameter_max_boundary = None
 length_max_boundary = 2E-3
 
 # actually returns the results
-optimize(fin_max_boundary, diameter_max_boundary, length_max_boundary)
->>>>>>> 6000dc29
+optimize(fin_max_boundary, diameter_max_boundary, length_max_boundary)