--- conflicted
+++ resolved
@@ -54,26 +54,6 @@
 def mass(N, D, L): # total mass of the fin
     return N * (density * L * (2 * np.pi * (D**2 / 4)))
 
-<<<<<<< HEAD
-def Q_bare(N, D):
-
-    
-    return h * A_s  * dt # heat lost by surface as a func. of fin dimensions
-
-def Q_fin(D, L):
-
-    
-
-    
-    return  
-
-def Q_total(N, D, L): # the total heat lost from the system: both bare and fin
-    A_b = transistor_details['height']*transistor_details['width'] # area of the bare surface
-    A_cf = pi*(D**2 / 4) # cross-sectional area of 1 fin taking up the space of the transistor surface
-    A_s = A_b - N*A_cf # total surface area of the transistor exposed
-    q_bare = h * A_s  * dt # heat lost by surface as a func. of fin dimensions
-    
-=======
 def Q_bare(N, D): # defining the bare surface heat loss function
     A_b = transistor_details['height']*transistor_details['width'] # area of the bare surface
     A_cf = pi*(D**2 / 4) # cross-sectional area of 1 fin taking up the space of the transistor surface
@@ -83,7 +63,6 @@
 
 def Q_fin(D, L): # defining the pin fin heat loss function
     m = np.sqrt((4 * h) / (D * k))  # recalculate m based on current D and L
->>>>>>> 1246fb11
     mL = m * L # defining mL for simplification
     
     # threshold for correcting overflow error - approximation of hyperbolic trig. func.
@@ -99,15 +78,12 @@
     
     P = D * pi # perimeter of the pin fin (cylindrical)
     A_f = P * L # surface area of the pin fin (cylindrical)
+    
     # spreading out the equation for heat lost by fin for coding simplification
     numerator = sinh_mL + (h / (m * k)) * cosh_mL
     denominator = cosh_mL + (h / (m * k)) * sinh_mL
     coefficient = h * P * k * A_f * dt
-    q_fin = coefficient * (numerator / denominator) # heat lost by a single fin   
     
-<<<<<<< HEAD
-    return q_bare - N*q_fin
-=======
     return coefficient * (numerator / denominator) # heat lost by a single fin    
 
 # this is the TOTAL heat loss as a func. of pin fin dimensions : CONSTRAINT
@@ -116,7 +92,6 @@
     q_fin = Q_fin(D, L) # heat lost by a single pin fin
     
     return q_bare + (N * q_fin)
->>>>>>> 1246fb11
 
 # fin effectivness which is what we want to MAXIMIZE
 def fin_effectiveness(N, D, L):
